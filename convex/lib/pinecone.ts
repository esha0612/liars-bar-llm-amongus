--- conflicted
+++ resolved
@@ -42,14 +42,10 @@
     results.push(
       await index.upsert({
         upsertRequest: {
-<<<<<<< HEAD
+          // NOTE: Pinecone namespaces are a paid feature. Comment out this line
+          // if on a free plan and not using multiple Convex instances on the
+          // same Pinecone index:
           namespace: `${tableName} [${process.env.CONVEX_CLOUD_URL}]`,
-=======
-          // NOTE: Pinecone namespaces are a paid feature. Uncomment this line
-          // to use multiple Convex instances on the same Pinecone index:
-          //
-          // namespace: `${tableName} [${process.env.CONVEX_CLOUD_URL}]`,
->>>>>>> 7f5fa498
           vectors: vectors.slice(i, i + MaxUpsertBatchLimit),
         },
       }),
@@ -69,14 +65,10 @@
   const pinecone = await pineconeIndex();
   const { matches } = await pinecone.query({
     queryRequest: {
-<<<<<<< HEAD
+      // NOTE: Pinecone namespaces are a paid feature. Comment out this line
+      // if on a free plan and not using multiple Convex instances on the
+      // same Pinecone index:
       namespace: `${tableName} [${process.env.CONVEX_CLOUD_URL}]`,
-=======
-      // NOTE: Pinecone namespaces are a paid feature. Uncomment this line
-      // to use multiple Convex instances on the same Pinecone index:
-      //
-      // namespace: `${tableName} [${process.env.CONVEX_CLOUD_URL}]`,
->>>>>>> 7f5fa498
       topK: limit,
       vector: embedding,
       filter,
