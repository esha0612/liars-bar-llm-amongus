import { TableNames } from './_generated/dataModel';
import { internal } from './_generated/api';
import { internalMutation } from './_generated/server';
import { v } from 'convex/values';
import schema from './schema';

const DELETE_BATCH_SIZE = 64;

// Clear all of the tables except for the embeddings cache.
const excludedTables: Array<TableNames> = ['embeddingsCache'];

export const wipeAllTables = internalMutation({
  handler: async (ctx) => {
<<<<<<< HEAD
    const world = await ctx.db.query('worlds').order('desc').first();
    if (!world) throw new Error('No worlds exist yet: try running dbx convex run init');
    const players = await asyncMap(await getAllPlayers(ctx.db, world._id), (p) =>
      getPlayer(ctx.db, p),
    );
    return { players, world };
  },
});

export const allPlayers = internalQuery({
  args: {},
  handler: async (ctx, args) => {
    const players = await ctx.db.query('players').collect();
    if (!players) return null;
    return asyncMap(players, (p) => getPlayer(ctx.db, p));
  },
});

export const latestPlayer = internalQuery({
  args: {},
  handler: async (ctx, args) => {
    const player = await ctx.db.query('players').order('desc').first();
    if (!player) return null;
    return getPlayer(ctx.db, player);
  },
});

export const debugPlayerIdSnapshot = internalQuery({
  args: { playerId: v.id('players') },
  handler: async (ctx, args) => {
    return getPlayer(ctx.db, (await ctx.db.get(args.playerId))!);
  },
});

export const listMessages = internalQuery({
  args: {},
  handler: async (ctx, args) => {
    const world = await ctx.db.query('worlds').order('desc').first();
    if (!world) return [];
    const players = await getAllPlayers(ctx.db, world._id);
    const playerIds = players.map((p) => p._id);
    const messageEntries = await asyncMap(
      playerIds,
      (playerId) =>
        ctx.db
          .query('journal')
          .withIndex('by_playerId_type', (q) =>
            q.eq('playerId', playerId as any).eq('data.type', 'talking'),
          )
          .order('desc')
          .take(10) as Promise<EntryOfType<'talking'>[]>,
    );
    return (
      await asyncMap(
        messageEntries.flatMap((a) => a),
        clientMessageMapper(ctx.db),
      )
    ).sort((a, b) => a.ts - b.ts);
  },
});

export const setThinking = internalMutation({
  args: { playerIds: v.array(v.id('players')) },
  handler: async (ctx, args) => {
    const players = pruneNull(await asyncMap(args.playerIds, ctx.db.get));
    for (const player of players) {
      await ctx.db.patch(player.agentId!, { thinking: true });
    }
  },
});

export const runAgentLoopClear = internalAction({
  args: {
    numberOfLoops: v.optional(v.number()),
  },
  handler: async (ctx, args) => {
    await ctx.runAction(internal.init.resetFrozen);
    await runAgentLoop(ctx, args);
  },
});

export const runAgentLoop = internalAction({
  args: {
    numberOfLoops: v.optional(v.number()),
  },
  handler: async (ctx, args) => {
    console.log('Looping', args.numberOfLoops || 100);
    const { players, world } = await ctx.runQuery(internal.testing.getDebugPlayers);
    const playerIds = players.map((p) => p.id);

    let index = args.numberOfLoops || 100;
    const randomX: number[] = [];
    const displacement = 25;
    for (let i = 0; i < playerIds.length; i++) {
      randomX.push(displacement * i);
    }

    while (index-- != 0) {
      await ctx.runMutation(internal.testing.setThinking, { playerIds });
      await ctx.runAction(internal.agent.runAgentBatch, { playerIds, noSchedule: true });
=======
    for (const tableName of Object.keys(schema.tables)) {
      if (excludedTables.includes(tableName as TableNames)) {
        continue;
      }
      await ctx.scheduler.runAfter(0, internal.testing.deletePage, { tableName, cursor: null });
>>>>>>> f390154c
    }
  },
});

export const deletePage = internalMutation({
  args: {
    tableName: v.string(),
    cursor: v.union(v.string(), v.null()),
  },
  handler: async (ctx, args) => {
    const results = await ctx.db
      .query(args.tableName as TableNames)
      .paginate({ cursor: args.cursor, numItems: DELETE_BATCH_SIZE });
    for (const row of results.page) {
      await ctx.db.delete(row._id);
    }
    if (!results.isDone) {
      await ctx.scheduler.runAfter(0, internal.testing.deletePage, {
        tableName: args.tableName,
        cursor: results.continueCursor,
      });
    }
  },
});<|MERGE_RESOLUTION|>--- conflicted
+++ resolved
@@ -11,114 +11,11 @@
 
 export const wipeAllTables = internalMutation({
   handler: async (ctx) => {
-<<<<<<< HEAD
-    const world = await ctx.db.query('worlds').order('desc').first();
-    if (!world) throw new Error('No worlds exist yet: try running dbx convex run init');
-    const players = await asyncMap(await getAllPlayers(ctx.db, world._id), (p) =>
-      getPlayer(ctx.db, p),
-    );
-    return { players, world };
-  },
-});
-
-export const allPlayers = internalQuery({
-  args: {},
-  handler: async (ctx, args) => {
-    const players = await ctx.db.query('players').collect();
-    if (!players) return null;
-    return asyncMap(players, (p) => getPlayer(ctx.db, p));
-  },
-});
-
-export const latestPlayer = internalQuery({
-  args: {},
-  handler: async (ctx, args) => {
-    const player = await ctx.db.query('players').order('desc').first();
-    if (!player) return null;
-    return getPlayer(ctx.db, player);
-  },
-});
-
-export const debugPlayerIdSnapshot = internalQuery({
-  args: { playerId: v.id('players') },
-  handler: async (ctx, args) => {
-    return getPlayer(ctx.db, (await ctx.db.get(args.playerId))!);
-  },
-});
-
-export const listMessages = internalQuery({
-  args: {},
-  handler: async (ctx, args) => {
-    const world = await ctx.db.query('worlds').order('desc').first();
-    if (!world) return [];
-    const players = await getAllPlayers(ctx.db, world._id);
-    const playerIds = players.map((p) => p._id);
-    const messageEntries = await asyncMap(
-      playerIds,
-      (playerId) =>
-        ctx.db
-          .query('journal')
-          .withIndex('by_playerId_type', (q) =>
-            q.eq('playerId', playerId as any).eq('data.type', 'talking'),
-          )
-          .order('desc')
-          .take(10) as Promise<EntryOfType<'talking'>[]>,
-    );
-    return (
-      await asyncMap(
-        messageEntries.flatMap((a) => a),
-        clientMessageMapper(ctx.db),
-      )
-    ).sort((a, b) => a.ts - b.ts);
-  },
-});
-
-export const setThinking = internalMutation({
-  args: { playerIds: v.array(v.id('players')) },
-  handler: async (ctx, args) => {
-    const players = pruneNull(await asyncMap(args.playerIds, ctx.db.get));
-    for (const player of players) {
-      await ctx.db.patch(player.agentId!, { thinking: true });
-    }
-  },
-});
-
-export const runAgentLoopClear = internalAction({
-  args: {
-    numberOfLoops: v.optional(v.number()),
-  },
-  handler: async (ctx, args) => {
-    await ctx.runAction(internal.init.resetFrozen);
-    await runAgentLoop(ctx, args);
-  },
-});
-
-export const runAgentLoop = internalAction({
-  args: {
-    numberOfLoops: v.optional(v.number()),
-  },
-  handler: async (ctx, args) => {
-    console.log('Looping', args.numberOfLoops || 100);
-    const { players, world } = await ctx.runQuery(internal.testing.getDebugPlayers);
-    const playerIds = players.map((p) => p.id);
-
-    let index = args.numberOfLoops || 100;
-    const randomX: number[] = [];
-    const displacement = 25;
-    for (let i = 0; i < playerIds.length; i++) {
-      randomX.push(displacement * i);
-    }
-
-    while (index-- != 0) {
-      await ctx.runMutation(internal.testing.setThinking, { playerIds });
-      await ctx.runAction(internal.agent.runAgentBatch, { playerIds, noSchedule: true });
-=======
     for (const tableName of Object.keys(schema.tables)) {
       if (excludedTables.includes(tableName as TableNames)) {
         continue;
       }
       await ctx.scheduler.runAfter(0, internal.testing.deletePage, { tableName, cursor: null });
->>>>>>> f390154c
     }
   },
 });
