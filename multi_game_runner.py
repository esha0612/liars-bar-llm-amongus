from game import Game
from typing import Dict, List
import argparse
<<<<<<< HEAD
from collections import defaultdict, deque
import random

class MultiGameRunner:
    def __init__(self, player_configs: List[Dict[str, str]], num_games: int = 10, threshold_rounds: int = 20):
        """Initialize multi-game runner
        
        Args:
            player_configs: List of player configurations
            num_games: Number of games to run
            threshold_rounds: Number of rounds after which all models must have played at least once
=======
import random
import sys

class MultiGameRunner:
    def __init__(self, player_configs: List[Dict[str, str]], min_appearances: int = 1):
        """
        Args:
            player_configs: [{'name': str, 'model': str}, ...] (names must be unique)
            min_appearances: minimum # of games each name must appear in
>>>>>>> 2232453c
        """
        if len(player_configs) < 2:
            raise ValueError("Liars Bar requires at least 2 total players in player_configs.")
        self.player_configs = player_configs
<<<<<<< HEAD
        self.num_games = num_games
        self.threshold_rounds = threshold_rounds
        
        # Track model usage across games
        self.model_usage = defaultdict(int)
        self.round_count = 0
        self.last_model_usage = defaultdict(int)  # Track when each model was last used
        
        # Create a queue to track recent model usage
        self.recent_models = deque(maxlen=threshold_rounds)
        
    def _should_force_model_usage(self) -> bool:
        """Check if we should force usage of models that haven't played recently"""
        if self.round_count < self.threshold_rounds:
            return False
            
        # Check if any model hasn't been used in the last threshold_rounds
        for model_config in self.player_configs:
            model_name = model_config["model"]
            if self.last_model_usage[model_name] < (self.round_count - self.threshold_rounds):
                return True
        return False
    
    def _get_priority_models(self) -> List[str]:
        """Get models that should be prioritized (haven't played recently)"""
        priority_models = []
        for model_config in self.player_configs:
            model_name = model_config["model"]
            if self.last_model_usage[model_name] < (self.round_count - self.threshold_rounds):
                priority_models.append(model_name)
        return priority_models
    
    def _adjust_player_configs_for_threshold(self) -> List[Dict[str, str]]:
        """Adjust player configurations to ensure threshold compliance"""
        if not self._should_force_model_usage():
            return self.player_configs
        
        priority_models = self._get_priority_models()
        print(f"Threshold enforcement: Models that need to play: {priority_models}")
        
        # Create a copy of player configs
        adjusted_configs = self.player_configs.copy()
        
        # If we have priority models, ensure they are included
        if priority_models:
            # For simplicity, we'll just ensure the priority models are at the front
            # In a more sophisticated implementation, you might want to rotate players
            priority_configs = [config for config in adjusted_configs 
                              if config["model"] in priority_models]
            other_configs = [config for config in adjusted_configs 
                           if config["model"] not in priority_models]
            
            # Shuffle both lists to maintain randomness
            random.shuffle(priority_configs)
            random.shuffle(other_configs)
            
            # Put priority models first
            adjusted_configs = priority_configs + other_configs
        
        return adjusted_configs
    
    def _update_model_usage(self, game_round_count: int, used_models: List[str]) -> None:
        """Update model usage tracking after a game
        
        Args:
            game_round_count: Number of rounds in the completed game
            used_models: List of model names that actually participated in the game
        """
        self.round_count += game_round_count
        
        # Update last usage only for models that actually participated
        for model_name in used_models:
            self.model_usage[model_name] += 1
            self.last_model_usage[model_name] = self.round_count
    
    def run_games(self) -> None:
        """Run specified number of games with threshold enforcement"""
        print(f"Starting {self.num_games} games with threshold of {self.threshold_rounds} rounds")
        print("Model usage tracking enabled - all models must play at least once every 20 rounds")
        
        for game_num in range(1, self.num_games + 1):
            print(f"\n=== Start {game_num}/{self.num_games} Game ===")
            
            # Check if we need to enforce threshold
            if self._should_force_model_usage():
                print(f"Threshold enforcement active at round {self.round_count}")
                priority_models = self._get_priority_models()
                print(f"Models that need to play: {priority_models}")
            
            # Get adjusted player configs
            adjusted_configs = self._adjust_player_configs_for_threshold()
            
            # Create and run new game
            game = Game(adjusted_configs)
            game.start_game()
            
            # Update model usage tracking
            used_models = [config["model"] for config in adjusted_configs]
            self._update_model_usage(game.round_count, used_models)
            
            print(f"Game {game_num} ended after {game.round_count} rounds")
            print(f"Current model usage: {dict(self.model_usage)}")
        
        # Print final statistics
        print(f"\n=== Final Statistics ===")
        print(f"Total rounds played: {self.round_count}")
        print(f"Model usage counts: {dict(self.model_usage)}")
        print(f"Average rounds per model: {self.round_count / len(self.player_configs):.1f}")
=======
        self.min_appearances = max(1, min_appearances)

        names = [cfg["name"] for cfg in self.player_configs]
        if len(set(names)) != len(names):
            raise ValueError("Duplicate player names detected. Names must be unique.")

        # Track per-name appearances across all games
        self.appearances = {name: 0 for name in names}

    def _sample_roster(self) -> List[Dict[str, str]]:
        """
        Build a roster for the next game.
        - If >4 available, sample 4 randomly.
        - If 2..4 available, use all.
        """
        total = len(self.player_configs)
        if total > 4:
            return random.sample(self.player_configs, 4)
        return list(self.player_configs)  # total is 2..4

    def _update_counts(self, roster: List[Dict[str, str]]) -> None:
        for cfg in roster:
            self.appearances[cfg["name"]] += 1

    def _all_reached_threshold(self) -> bool:
        return min(self.appearances.values()) >= self.min_appearances

    def run_until_threshold(self) -> None:
        game_num = 0
        while not self._all_reached_threshold():
            game_num += 1
            roster = self._sample_roster()

            print(f"\n=== Start Game #{game_num} "
                  f"| per-name target appearances = {self.min_appearances} "
                  f"| roster = {[p['name'] for p in roster]} ===")

            # Run one Liars Bar game on this roster
            game = Game(roster)
            game.start_game()

            # Update per-name tallies
            self._update_counts(roster)

            # Progress display
            self._print_progress(game_num)

        print("\n=== DONE ===")
        print(f"All {len(self.appearances)} players reached at least {self.min_appearances} appearance(s).")

    def _print_progress(self, game_num: int) -> None:
        remaining = {n: max(0, self.min_appearances - c) for n, c in self.appearances.items()}
        pending = sum(1 for r in remaining.values() if r > 0)
        print(f"\n[Progress after Game #{game_num}]  (players still below target: {pending})")
        print("Name".ljust(18), "Appearances".rjust(12), "Remaining".rjust(12))
        for name, cnt in sorted(self.appearances.items(), key=lambda kv: (self.min_appearances - kv[1], kv[0])):
            rem = max(0, self.min_appearances - cnt)
            print(name.ljust(18), str(cnt).rjust(12), str(rem).rjust(12))
>>>>>>> 2232453c

def parse_arguments():
    parser = argparse.ArgumentParser(
<<<<<<< HEAD
        description='Run multiple AI battle games with model usage threshold',
=======
        description=(
            "Run Liars Bar repeatedly until every player has appeared "
            "at least N times (N = --min-appearances)."
        ),
>>>>>>> 2232453c
        formatter_class=argparse.RawTextHelpFormatter
    )
    parser.add_argument(
        "-n", "--min-appearances",
        type=int,
        default=1,
        help="Minimum number of appearances required per player (default: 1)."
    )
    parser.add_argument(
        '-t', '--threshold',
        type=int,
        default=20,
        help='Number of rounds after which all models must have played (default: 20)'
    )
    return parser.parse_args()

if __name__ == "__main__":
    args = parse_arguments()
<<<<<<< HEAD
    
    # Configure player information with models that are actually available
    player_configs = [
        {"name": "Sarah",   "model": "llama3.1:8b"},
        {"name": "Derek",   "model": "deepseek-r1:7b"},
        {"name": "Emma",    "model": "dolphin3:latest"},
        {"name": "Talia",   "model": "qwen2.5:7b"},
        {"name": "Anika",   "model": "mistral:7b"},
        {"name": "Nick",    "model": "mistral-nemo:12b"},
        {"name": "Philip",  "model": "phi4:14b"},
        {"name": "Peter",   "model": "phi3.5:3.8b"},
        {"name": "George",  "model": "llava:7b"},
        {"name": "Enrique", "model": "gemma2:9b"},
        {"name": "Maria",   "model": "gpt-4o-mini"}  # This will show warning but won't break
    ]

    print("Multi-Game Runner Configuration:")
    print(f"Number of games: {args.num_games}")
    print(f"Threshold rounds: {args.threshold}")
    print("Player configurations:")
    for config in player_configs:
        print(f"  Player: {config['name']}, Model: {config['model']}")
    print("-" * 50)

    # Create and run multiple games
    runner = MultiGameRunner(player_configs, num_games=args.num_games, threshold_rounds=args.threshold)
    runner.run_games()
=======

    # Example player configs (names MUST be unique)
    player_configs = [
        {"name": "Sarah",     "model": "llama3"},
        {"name": "Anika",     "model": "mistral:7b"},
        {"name": "Derek",     "model": "mistral:latest"},
        {"name": "Emma",      "model": "llama3"},
        {"name": "Noah",      "model": "mistral:7b"},
        {"name": "James",     "model": "mistral:latest"},
        {"name": "George",    "model": "llama3"},
        {"name": "Hannah",    "model": "mistral:7b"},
        {"name": "Christian", "model": "mistral:latest"},
        {"name": "Monica",    "model": "llama3"},
        {"name": "Zelda",     "model": "mistral:7b"},
        # add more if you like — script will sample 4 each game when >4
    ]

    runner = MultiGameRunner(player_configs, min_appearances=args.min_appearances)
    runner.run_until_threshold()
>>>>>>> 2232453c
<|MERGE_RESOLUTION|>--- conflicted
+++ resolved
@@ -1,34 +1,66 @@
 from game import Game
 from typing import Dict, List
 import argparse
-<<<<<<< HEAD
+import random
+import sys
 from collections import defaultdict, deque
 import random
 
 class MultiGameRunner:
+    def __init__(self, player_configs: List[Dict[str, str]], min_appearances: int = 1):
+        """
     def __init__(self, player_configs: List[Dict[str, str]], num_games: int = 10, threshold_rounds: int = 20):
         """Initialize multi-game runner
         
         Args:
+            player_configs: [{'name': str, 'model': str}, ...] (names must be unique)
+            min_appearances: minimum # of games each name must appear in
             player_configs: List of player configurations
             num_games: Number of games to run
             threshold_rounds: Number of rounds after which all models must have played at least once
-=======
-import random
-import sys
-
-class MultiGameRunner:
-    def __init__(self, player_configs: List[Dict[str, str]], min_appearances: int = 1):
-        """
-        Args:
-            player_configs: [{'name': str, 'model': str}, ...] (names must be unique)
-            min_appearances: minimum # of games each name must appear in
->>>>>>> 2232453c
         """
         if len(player_configs) < 2:
             raise ValueError("Liars Bar requires at least 2 total players in player_configs.")
         self.player_configs = player_configs
-<<<<<<< HEAD
+        self.min_appearances = max(1, min_appearances)
+
+        names = [cfg["name"] for cfg in self.player_configs]
+        if len(set(names)) != len(names):
+            raise ValueError("Duplicate player names detected. Names must be unique.")
+
+        # Track per-name appearances across all games
+        self.appearances = {name: 0 for name in names}
+
+    def _sample_roster(self) -> List[Dict[str, str]]:
+        """
+        Build a roster for the next game.
+        - If >4 available, sample 4 randomly.
+        - If 2..4 available, use all.
+        """
+        total = len(self.player_configs)
+        if total > 4:
+            return random.sample(self.player_configs, 4)
+        return list(self.player_configs)  # total is 2..4
+
+    def _update_counts(self, roster: List[Dict[str, str]]) -> None:
+        for cfg in roster:
+            self.appearances[cfg["name"]] += 1
+
+    def _all_reached_threshold(self) -> bool:
+        return min(self.appearances.values()) >= self.min_appearances
+
+    def run_until_threshold(self) -> None:
+        game_num = 0
+        while not self._all_reached_threshold():
+            game_num += 1
+            roster = self._sample_roster()
+
+            print(f"\n=== Start Game #{game_num} "
+                  f"| per-name target appearances = {self.min_appearances} "
+                  f"| roster = {[p['name'] for p in roster]} ===")
+
+            # Run one Liars Bar game on this roster
+            game = Game(roster)
         self.num_games = num_games
         self.threshold_rounds = threshold_rounds
         
@@ -124,60 +156,6 @@
             # Create and run new game
             game = Game(adjusted_configs)
             game.start_game()
-            
-            # Update model usage tracking
-            used_models = [config["model"] for config in adjusted_configs]
-            self._update_model_usage(game.round_count, used_models)
-            
-            print(f"Game {game_num} ended after {game.round_count} rounds")
-            print(f"Current model usage: {dict(self.model_usage)}")
-        
-        # Print final statistics
-        print(f"\n=== Final Statistics ===")
-        print(f"Total rounds played: {self.round_count}")
-        print(f"Model usage counts: {dict(self.model_usage)}")
-        print(f"Average rounds per model: {self.round_count / len(self.player_configs):.1f}")
-=======
-        self.min_appearances = max(1, min_appearances)
-
-        names = [cfg["name"] for cfg in self.player_configs]
-        if len(set(names)) != len(names):
-            raise ValueError("Duplicate player names detected. Names must be unique.")
-
-        # Track per-name appearances across all games
-        self.appearances = {name: 0 for name in names}
-
-    def _sample_roster(self) -> List[Dict[str, str]]:
-        """
-        Build a roster for the next game.
-        - If >4 available, sample 4 randomly.
-        - If 2..4 available, use all.
-        """
-        total = len(self.player_configs)
-        if total > 4:
-            return random.sample(self.player_configs, 4)
-        return list(self.player_configs)  # total is 2..4
-
-    def _update_counts(self, roster: List[Dict[str, str]]) -> None:
-        for cfg in roster:
-            self.appearances[cfg["name"]] += 1
-
-    def _all_reached_threshold(self) -> bool:
-        return min(self.appearances.values()) >= self.min_appearances
-
-    def run_until_threshold(self) -> None:
-        game_num = 0
-        while not self._all_reached_threshold():
-            game_num += 1
-            roster = self._sample_roster()
-
-            print(f"\n=== Start Game #{game_num} "
-                  f"| per-name target appearances = {self.min_appearances} "
-                  f"| roster = {[p['name'] for p in roster]} ===")
-
-            # Run one Liars Bar game on this roster
-            game = Game(roster)
-            game.start_game()
 
             # Update per-name tallies
             self._update_counts(roster)
@@ -196,18 +174,27 @@
         for name, cnt in sorted(self.appearances.items(), key=lambda kv: (self.min_appearances - kv[1], kv[0])):
             rem = max(0, self.min_appearances - cnt)
             print(name.ljust(18), str(cnt).rjust(12), str(rem).rjust(12))
->>>>>>> 2232453c
+            
+            # Update model usage tracking
+            used_models = [config["model"] for config in adjusted_configs]
+            self._update_model_usage(game.round_count, used_models)
+            
+            print(f"Game {game_num} ended after {game.round_count} rounds")
+            print(f"Current model usage: {dict(self.model_usage)}")
+        
+        # Print final statistics
+        print(f"\n=== Final Statistics ===")
+        print(f"Total rounds played: {self.round_count}")
+        print(f"Model usage counts: {dict(self.model_usage)}")
+        print(f"Average rounds per model: {self.round_count / len(self.player_configs):.1f}")
 
 def parse_arguments():
     parser = argparse.ArgumentParser(
-<<<<<<< HEAD
-        description='Run multiple AI battle games with model usage threshold',
-=======
         description=(
             "Run Liars Bar repeatedly until every player has appeared "
             "at least N times (N = --min-appearances)."
         ),
->>>>>>> 2232453c
+        description='Run multiple AI battle games with model usage threshold',
         formatter_class=argparse.RawTextHelpFormatter
     )
     parser.add_argument(
@@ -226,37 +213,10 @@
 
 if __name__ == "__main__":
     args = parse_arguments()
-<<<<<<< HEAD
+
+    # Example player configs (names MUST be unique)
     
     # Configure player information with models that are actually available
-    player_configs = [
-        {"name": "Sarah",   "model": "llama3.1:8b"},
-        {"name": "Derek",   "model": "deepseek-r1:7b"},
-        {"name": "Emma",    "model": "dolphin3:latest"},
-        {"name": "Talia",   "model": "qwen2.5:7b"},
-        {"name": "Anika",   "model": "mistral:7b"},
-        {"name": "Nick",    "model": "mistral-nemo:12b"},
-        {"name": "Philip",  "model": "phi4:14b"},
-        {"name": "Peter",   "model": "phi3.5:3.8b"},
-        {"name": "George",  "model": "llava:7b"},
-        {"name": "Enrique", "model": "gemma2:9b"},
-        {"name": "Maria",   "model": "gpt-4o-mini"}  # This will show warning but won't break
-    ]
-
-    print("Multi-Game Runner Configuration:")
-    print(f"Number of games: {args.num_games}")
-    print(f"Threshold rounds: {args.threshold}")
-    print("Player configurations:")
-    for config in player_configs:
-        print(f"  Player: {config['name']}, Model: {config['model']}")
-    print("-" * 50)
-
-    # Create and run multiple games
-    runner = MultiGameRunner(player_configs, num_games=args.num_games, threshold_rounds=args.threshold)
-    runner.run_games()
-=======
-
-    # Example player configs (names MUST be unique)
     player_configs = [
         {"name": "Sarah",     "model": "llama3"},
         {"name": "Anika",     "model": "mistral:7b"},
@@ -274,4 +234,28 @@
 
     runner = MultiGameRunner(player_configs, min_appearances=args.min_appearances)
     runner.run_until_threshold()
->>>>>>> 2232453c
+
+        {"name": "Sarah",   "model": "llama3.1:8b"},
+        {"name": "Derek",   "model": "deepseek-r1:7b"},
+        {"name": "Emma",    "model": "dolphin3:latest"},
+        {"name": "Talia",   "model": "qwen2.5:7b"},
+        {"name": "Anika",   "model": "mistral:7b"},
+        {"name": "Nick",    "model": "mistral-nemo:12b"},
+        {"name": "Philip",  "model": "phi4:14b"},
+        {"name": "Peter",   "model": "phi3.5:3.8b"},
+        {"name": "George",  "model": "llava:7b"},
+        {"name": "Enrique", "model": "gemma2:9b"},
+        {"name": "Maria",   "model": "gpt-4o-mini"}  # This will show warning but won't break
+    ]
+
+    print("Multi-Game Runner Configuration:")
+    print(f"Number of games: {args.num_games}")
+    print(f"Threshold rounds: {args.threshold}")
+    print("Player configurations:")
+    for config in player_configs:
+        print(f"  Player: {config['name']}, Model: {config['model']}")
+    print("-" * 50)
+
+    # Create and run multiple games
+    runner = MultiGameRunner(player_configs, num_games=args.num_games, threshold_rounds=args.threshold)
+    runner.run_games()