--- conflicted
+++ resolved
@@ -35,16 +35,7 @@
             <img className="w-14 h-14" src="/ai-town/a16z.png" alt="a16z" />
           </a>
           <a href="https://convex.dev">
-<<<<<<< HEAD
-            <img
-              className="w-14 h-14"
-              style={{ imageRendering: 'pixelated' }}
-              src="/ai-town/convex.png"
-              alt="Convex"
-            />
-=======
-            <img className="w-28 h-14" src="/convex.svg" alt="Convex" />
->>>>>>> 6b267071
+            <img className="w-28 h-14" src="/ai-town/convex.svg" alt="Convex" />
           </a>
         </footer>
       </div>
