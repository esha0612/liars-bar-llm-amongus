--- conflicted
+++ resolved
@@ -64,49 +64,4 @@
       </div>
     </>
   );
-<<<<<<< HEAD
-};
-export default Game;
-
-/**
- * Calculates the time delta between the server's clock and ours, from
- * the point of view of the receiver. When the network is relatively stable,
- * this means updates come down roughly when they happen in game-time.
- * We use a rolling average, discarding the max & min values as outliers.
- *
- * @returns The average offset between the server and the client
- */
-const useServerTimeOffset = (worldId: Id<'worlds'> | undefined) => {
-  const serverNow = useMutation(api.players.now);
-  const [offset, setOffset] = useState(0);
-  const prev = useRef<number[]>([]);
-  useEffect(() => {
-    const updateOffset = async () => {
-      if (!worldId) return;
-      let serverTime;
-      try {
-        serverTime = await serverNow({ worldId });
-      } catch (e) {
-        // If we failed to get it, just skip this one
-        return;
-      }
-      const newOffset = serverTime - Date.now();
-      prev.current.push(newOffset);
-      if (prev.current.length > 5) prev.current.shift();
-      const rollingOffset =
-        prev.current.length < 3
-          ? prev.current
-          : // Take off the max & min as outliers
-            [...prev.current].sort().slice(1, -1);
-      const avgOffset = rollingOffset.reduce((a, b) => a + b, 0) / rollingOffset.length;
-      setOffset(avgOffset);
-    };
-    void updateOffset();
-    const interval = setInterval(updateOffset, HEARTBEAT_PERIOD);
-    return () => clearInterval(interval);
-  }, [worldId]);
-  return offset;
-};
-=======
-}
->>>>>>> f390154c
+}