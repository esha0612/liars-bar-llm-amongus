import { authMiddleware } from '@clerk/nextjs';

<<<<<<< HEAD
// This requires user to sign in to see any page or call any API route

export default authMiddleware({});

export const config = {
  matcher: ['/((?!.*\\..*|_next).*)', '/', '/(api|trpc)(.*)'],
=======
export default authMiddleware({
  publicRoutes: ['/'],
});

export const config = {
  matcher: ['/((?!.*\\..*|_next).*)', '/(api|trpc)(.*)'],
>>>>>>> 55704609
};<|MERGE_RESOLUTION|>--- conflicted
+++ resolved
@@ -1,18 +1,9 @@
 import { authMiddleware } from '@clerk/nextjs';
 
-<<<<<<< HEAD
-// This requires user to sign in to see any page or call any API route
-
-export default authMiddleware({});
-
-export const config = {
-  matcher: ['/((?!.*\\..*|_next).*)', '/', '/(api|trpc)(.*)'],
-=======
 export default authMiddleware({
   publicRoutes: ['/'],
 });
 
 export const config = {
   matcher: ['/((?!.*\\..*|_next).*)', '/(api|trpc)(.*)'],
->>>>>>> 55704609
 };